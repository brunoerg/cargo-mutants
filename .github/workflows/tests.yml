name: Tests

permissions:
  contents: read

on:
  pull_request:
    paths:
      - ".cargo/*.toml"
      - ".github/workflows/tests.yml"
      - "Cargo.*"
      - "mutants_attrs/**"
      - "src/**"
      - "testdata/**"
      - "tests/**"

  push:
    branches:
      - main
    # Actions doesn't support YAML references, so it's repeated here
    paths:
      - ".cargo/*.toml"
      - ".github/workflows/tests.yml"
      - "Cargo.*"
      - "mutants_attrs/**"
      - "src/**"
      - "testdata/**"
      - "tests/**"

# see https://matklad.github.io/2021/09/04/fast-rust-builds.html
env:
  CARGO_TERM_COLOR: always
  CARGO_INCREMENTAL: 0
  CARGO_NET_RETRY: 10
  CI: 1
  RUST_BACKTRACE: short
  RUSTFLAGS: "-W rust-2021-compatibility"
  RUSTUP_MAX_RETRIES: 10
  CARGO_MUTANTS_MINIMUM_TEST_TIMEOUT: 60

jobs:
  # Before anything else, run a quick test on just stable: this is significantly
  # faster than Windows or macOS and should catch most issues, and lets us get
  # started on the longer-running mutants and other tests.
  #
  # Also, build a Linux binary that we can use for the later mutants runs.
  quick-test:
    runs-on: ubuntu-latest
    steps:
      - uses: actions/checkout@v4
        with:
          fetch-depth: 0
      - uses: dtolnay/rust-toolchain@master
        with:
          toolchain: beta
          components: rustfmt, clippy
      - uses: Swatinem/rust-cache@v2
      - name: Show Cargo and rustc version
        run: |
          cargo --version
          rustc --version
      # TODO: Maybe also check clippy and rustfmt here.
      - name: Build
        run: cargo build --all-targets
      - uses: taiki-e/install-action@v2
        name: Install nextest using install-action
        with:
          tool: nextest
      - name: Test
        run: cargo test --workspace
      - name: Check rustfmt
        run: cargo fmt --all --check
      - name: Check clippy
        # TODO:  -- -D warnings
        run: cargo clippy --all-targets --all-features
      - name: Check typos
        uses: crate-ci/typos@master
      - name: Build release binary
        run: cargo build --release
      - name: Upload binary artifact
        uses: actions/upload-artifact@v4
        with:
          name: cargo-mutants-linux
          path: |
            target/release/cargo-mutants

  test:
    needs: [quick-test]
    strategy:
      matrix:
        os: [macOS-latest, ubuntu-latest, windows-latest]
        version: [stable, nightly, "1.74"]
    runs-on: ${{ matrix.os }}
    steps:
      - uses: actions/checkout@v4
      - uses: dtolnay/rust-toolchain@master
        with:
          toolchain: ${{ matrix.version }}
          components: rustfmt, clippy
      - name: Show Cargo and rustc version
        run: |
          cargo --version
          rustc --version
      - uses: Swatinem/rust-cache@v2
      - name: rustfmt
        run: cargo fmt --all -- --check
      - uses: taiki-e/install-action@v2
        name: Install nextest using install-action
        with:
          tool: nextest
      - name: Build
        run: cargo build --all-targets
      - name: Test
        run: cargo test --workspace
      - name: Check rustfmt
        run: cargo fmt --all --check
      - name: Check clippy
        # TODO: Deny warnings
        run: cargo clippy --all-targets --all-features
<<<<<<< HEAD
=======
      - name: Install locked
        run: cargo install --locked --path .
      - name: Install unlocked
        run: cargo install --path .

  minimal-versions:
    needs: [quick-test]
    strategy:
      matrix:
        os: [macOS-latest, ubuntu-latest, windows-latest]
    runs-on: ${{ matrix.os }}
    steps:
      - uses: actions/checkout@v4
      - uses: dtolnay/rust-toolchain@nightly
      - uses: Swatinem/rust-cache@v2
      - run: cargo +nightly -Zdirect-minimal-versions update
      - run: cargo build --all-targets
      - uses: taiki-e/install-action@v2
        name: Install nextest using install-action
        with:
          tool: nextest
      - run: cargo test

  # Run `cargo update` and check the tests still pass
  maximal-versions:
    needs: [quick-test]
    strategy:
      matrix:
        os: [macOS-latest, ubuntu-latest, windows-latest]
    runs-on: ${{ matrix.os }}
    steps:
      - uses: actions/checkout@v4
      - uses: dtolnay/rust-toolchain@nightly
      - uses: Swatinem/rust-cache@v2
>>>>>>> 6daabb86
      - run: cargo update
      - name: Test after cargo update
        run: cargo test --workspace
      - name: Downgrade to minimal versions
        if: matrix.version == 'nightly'
        run: cargo +nightly -Zdirect-minimal-versions update
      - name: Test on minimal versions
        if: matrix.version == 'nightly'
        run: cargo test

  tests-from-tarball:
    needs: [quick-test]
    strategy:
      matrix:
        os: [ubuntu-latest]
    runs-on: ${{ matrix.os }}
    steps:
      - uses: actions/checkout@v4
      - uses: dtolnay/rust-toolchain@nightly
      - uses: Swatinem/rust-cache@v2
      - run: cargo package --no-verify
      - name: Upload package artifact
        uses: actions/upload-artifact@v4
        with:
          name: cargo-mutants-package
          path: |
            target/package
      - name: Unpack package
        run: |
          cd target/package
          ls -l
          tar xvf cargo-mutants*.crate
      - name: Install nextest using install-action
        uses: taiki-e/install-action@v2
        with:
          tool: nextest
      - name: Run tests from package
        run: |
          cd target/package/cargo-mutants-*.*.[0-9]
          cargo test

  pr-mutants:
    runs-on: ubuntu-latest
    if: github.event_name == 'pull_request'
    needs: [quick-test]
    strategy:
      matrix:
        test_tool: [cargo, nextest]
    steps:
      - uses: actions/checkout@v4
        with:
          fetch-depth: 0
      - name: Relative diff
        run: |
          git branch -av
          git diff origin/${{ github.base_ref }}.. | tee git.diff
      - uses: dtolnay/rust-toolchain@master
        with:
          toolchain: beta
      - uses: Swatinem/rust-cache@v2
      - uses: taiki-e/install-action@v2
        name: Install nextest using install-action
        with:
          tool: nextest
      - name: Download cargo-mutants binary
        uses: actions/download-artifact@v4
        with:
          name: cargo-mutants-linux
      - name: Install cargo-mutants binary
        run: |
          install cargo-mutants ~/.cargo/bin/
      - name: Mutants in-diff
        # Normally this would have --in-place, but for the sake of exercising more cases, it does not.
        run: >
          cargo mutants --no-shuffle -vV --in-diff git.diff
          --test-tool=${{matrix.test_tool}} --timeout=500 --build-timeout=500
      - name: Archive mutants.out
        uses: actions/upload-artifact@v4
        if: always()
        with:
          name: mutants-incremental-${{ matrix.test_tool}}.out
          path: mutants.out

  cargo-mutants:
    runs-on: ubuntu-latest
    needs: [quick-test]
    strategy:
      fail-fast: false # We want to get all the mutant failures
      matrix:
        shard: [0, 1, 2, 3, 4, 5, 6, 7, 8, 9]
        test_tool: [cargo]
    steps:
      - uses: actions/checkout@v4
      - uses: dtolnay/rust-toolchain@master
        with:
          toolchain: beta
      - uses: Swatinem/rust-cache@v2
      - uses: taiki-e/install-action@v2
        name: Install nextest using install-action
        with:
          tool: nextest
      - name: Download cargo-mutants binary
        uses: actions/download-artifact@v4
        with:
          name: cargo-mutants-linux
      - name: Install cargo-mutants binary
        run: |
          install cargo-mutants ~/.cargo/bin/
      - name: Mutants
        # Skip baselines because this job only runs after the baseline has been separately run.
        run: >
          cargo mutants --no-shuffle -vV --shard ${{ matrix.shard }}/10
          --test-tool ${{ matrix.test_tool }} --baseline=skip --timeout=500
          --build-timeout=500 --in-place
      - name: Archive mutants.out
        uses: actions/upload-artifact@v4
        if: always()
        with:
          name: mutants-${{matrix.test_tool}}-shard${{matrix.shard}}.out
          path: mutants.out

  overall-result:
    needs:
      [
        quick-test,
        test,
        tests-from-tarball,
        pr-mutants,
        cargo-mutants,
      ]
    runs-on: ubuntu-latest
    if: always()
    steps:
      - name: Successful workflow
        if: ${{ !(contains(needs.*.result, 'failure')) }}
        run: exit 0
      - name: Failing workflow
        if: ${{ contains(needs.*.result, 'failure') }}
        run: exit 1<|MERGE_RESOLUTION|>--- conflicted
+++ resolved
@@ -117,43 +117,6 @@
       - name: Check clippy
         # TODO: Deny warnings
         run: cargo clippy --all-targets --all-features
-<<<<<<< HEAD
-=======
-      - name: Install locked
-        run: cargo install --locked --path .
-      - name: Install unlocked
-        run: cargo install --path .
-
-  minimal-versions:
-    needs: [quick-test]
-    strategy:
-      matrix:
-        os: [macOS-latest, ubuntu-latest, windows-latest]
-    runs-on: ${{ matrix.os }}
-    steps:
-      - uses: actions/checkout@v4
-      - uses: dtolnay/rust-toolchain@nightly
-      - uses: Swatinem/rust-cache@v2
-      - run: cargo +nightly -Zdirect-minimal-versions update
-      - run: cargo build --all-targets
-      - uses: taiki-e/install-action@v2
-        name: Install nextest using install-action
-        with:
-          tool: nextest
-      - run: cargo test
-
-  # Run `cargo update` and check the tests still pass
-  maximal-versions:
-    needs: [quick-test]
-    strategy:
-      matrix:
-        os: [macOS-latest, ubuntu-latest, windows-latest]
-    runs-on: ${{ matrix.os }}
-    steps:
-      - uses: actions/checkout@v4
-      - uses: dtolnay/rust-toolchain@nightly
-      - uses: Swatinem/rust-cache@v2
->>>>>>> 6daabb86
       - run: cargo update
       - name: Test after cargo update
         run: cargo test --workspace
@@ -163,6 +126,10 @@
       - name: Test on minimal versions
         if: matrix.version == 'nightly'
         run: cargo test
+      - name: Install locked
+        run: cargo install --path . --locked
+      - name: Install unlocked
+        run: cargo install --path .
 
   tests-from-tarball:
     needs: [quick-test]
@@ -276,14 +243,7 @@
           path: mutants.out
 
   overall-result:
-    needs:
-      [
-        quick-test,
-        test,
-        tests-from-tarball,
-        pr-mutants,
-        cargo-mutants,
-      ]
+    needs: [quick-test, test, tests-from-tarball, pr-mutants, cargo-mutants]
     runs-on: ubuntu-latest
     if: always()
     steps:
