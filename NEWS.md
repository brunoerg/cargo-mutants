--- conflicted
+++ resolved
@@ -6,11 +6,9 @@
 
 - Changed: No build timeouts by default. Previously, cargo-mutants set a default build timeout based on the baseline build, but experience showed that this would sometimes make builds flaky, because build times can be quite variable. If mutants cause builds to hang, then you can still set a timeout using `--build-timeout` or `--build-timeout-multiplier`.
 
-<<<<<<< HEAD
 - Fixed: Don't error if the `--in-diff` file is empty.
-=======
+
 - Changed: cargo-mutants no longer passes `--cap-lints=allow` to rustc. This was previously done so that mutants would not unnecessarily be unviable due to triggering compiler warnings in trees configured to deny some lints, but it had the undesirable effect of disabling rustc's detection of long running const evaluations. If your tree treats some lints as errors then the previous behavior can be restored with `--cap-lints=true` (or the equivalent config option), or you can use `cfg_attr` and a feature flag  to accept those warnings when testing under cargo-mutants.
->>>>>>> 1316662a
 
 ## 24.5.0
 
