--- conflicted
+++ resolved
@@ -1,11 +1,8 @@
 # cargo-mutants changelog
 
 ## Unreleased
-<<<<<<< HEAD
-
-- New: `--iterate` option allows more easily re-testing only the previously missed mutants.
-=======
->>>>>>> 989e4029
+
+- New: `--iterate` option skips mutants that were previously caught or unviable.
 
 - New: cargo-mutants starts a GNU jobserver, shared across all children, so that running multiple `--jobs` does not spawn an excessive number of compiler processes. The jobserver is on by default and can be turned off with `--jobserver false`.
 
