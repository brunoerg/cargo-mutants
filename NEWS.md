--- conflicted
+++ resolved
@@ -1,14 +1,12 @@
 # cargo-mutants changelog
 
-<<<<<<< HEAD
 ## Unreleased
 
 - Changed: Show more type parameters in mutant names, like `impl From<&str> for Foo` rather than `impl From for Foo`.
-=======
+
 ## 25.0.1-pre3 2025-01-05
 
 - Fixed: Build arm64 binaries for macOS.
->>>>>>> 7f1d0d7e
 
 ## 25.0.1-pre2 2025-01-05
 
