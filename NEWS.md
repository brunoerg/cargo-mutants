--- conflicted
+++ resolved
@@ -1,16 +1,10 @@
 # cargo-mutants changelog
 
-<<<<<<< HEAD
 ## Unreleased
 
 - New: cargo-mutants starts a GNU jobserver, shared across all children, so that running multiple `--jobs` does not spawn an excessive number of compiler processes. The jobserver is on by default and can be turned off with `--jobserver false`.
 
-## 24.7.0
-
-- Fixed: The auto-set timeout for building mutants is now 2 times the baseline build time times the number of jobs, with a minimum of 20 seconds. This was changed because builds of mutants contend with each other for access to CPUs and may be slower than the baseline build.
-=======
 ## 24.7.1
->>>>>>> c6c787d5
 
 - Changed: No build timeouts by default. Previously, cargo-mutants set a default build timeout based on the baseline build, but experience showed that this would sometimes make builds flaky, because build times can be quite variable. If mutants cause builds to hang, then you can still set a timeout using `--build-timeout` or `--build-timeout-multiplier`.
 
