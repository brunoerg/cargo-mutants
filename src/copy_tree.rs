// Copyright 2023 - 2024 Martin Pool

//! Copy a source tree, with some exclusions, to a new temporary directory.

use anyhow::Context;
use camino::{Utf8Path, Utf8PathBuf};
use ignore::WalkBuilder;
use path_slash::PathExt;
use tempfile::TempDir;
use tracing::{debug, warn};

use crate::options::Options;
use crate::{check_interrupted, Console, Result};

#[cfg(unix)]
mod unix;
#[cfg(unix)]
use unix::copy_symlink;

#[cfg(windows)]
mod windows;
#[cfg(windows)]
use windows::copy_symlink;

static VCS_DIRS: &[&str] = &[".git", ".hg", ".bzr", ".svn", "_darcs", ".pijul"];

/// Copy a source tree, with some exclusions, to a new temporary directory.
///
<<<<<<< HEAD
/// Regardless, anything matching [SOURCE_EXCLUDE] is excluded.
=======
/// If `git` is true, ignore files that are excluded by all the various `.gitignore`
/// files.
///
/// Regardless, anything matching [`SOURCE_EXCLUDE`] is excluded.
>>>>>>> 196e9d2b
pub fn copy_tree(
    from_path: &Utf8Path,
    name_base: &str,
    options: &Options,
    console: &Console,
) -> Result<TempDir> {
    let mut total_bytes = 0;
    let mut total_files = 0;
    let temp_dir = tempfile::Builder::new()
        .prefix(name_base)
        .suffix(".tmp")
        .tempdir()
        .context("create temp dir")?;
    let dest = temp_dir
        .path()
        .try_into()
        .context("Convert path to UTF-8")?;
    console.start_copy(dest);
    let mut walk_builder = WalkBuilder::new(from_path);
    let copy_vcs = options.copy_vcs; // for lifetime
    walk_builder
        .git_ignore(options.gitignore)
        .git_exclude(options.gitignore)
        .git_global(options.gitignore)
        .hidden(false) // copy hidden files
        .ignore(false) // don't use .ignore
        .require_git(true) // stop at git root; only read gitignore files inside git trees
        .filter_entry(move |entry| {
            let name = entry.file_name().to_string_lossy();
            name != "mutants.out"
                && name != "mutants.out.old"
                && (copy_vcs || !VCS_DIRS.contains(&name.as_ref()))
        });
    debug!(?walk_builder);
    for entry in walk_builder.build() {
        check_interrupted()?;
        let entry = entry?;
        let relative_path = entry
            .path()
            .strip_prefix(from_path)
            .expect("entry path is in from_path");
        let dest_path: Utf8PathBuf = temp_dir
            .path()
            .join(relative_path)
            .try_into()
            .context("Convert path to UTF-8")?;
        let ft = entry
            .file_type()
            .with_context(|| format!("Expected file to have a file type: {:?}", entry.path()))?;
        if ft.is_file() {
            let bytes_copied = std::fs::copy(entry.path(), &dest_path).with_context(|| {
                format!(
                    "Failed to copy {:?} to {dest_path:?}",
                    entry.path().to_slash_lossy(),
                )
            })?;
            total_bytes += bytes_copied;
            total_files += 1;
            console.copy_progress(dest, total_bytes);
        } else if ft.is_dir() {
            std::fs::create_dir_all(&dest_path)
                .with_context(|| format!("Failed to create directory {dest_path:?}"))?;
        } else if ft.is_symlink() {
            copy_symlink(
                ft,
                entry
                    .path()
                    .try_into()
                    .context("Convert filename to UTF-8")?,
                &dest_path,
            )?;
        } else {
            warn!("Unexpected file type: {:?}", entry.path());
        }
    }
    console.finish_copy(dest);
    debug!(?total_bytes, ?total_files, temp_dir = ?temp_dir.path(), "Copied source tree");
    Ok(temp_dir)
}

#[cfg(test)]
mod test {
    // TODO: Maybe run these with $HOME set to a temp dir so that global git config has no effect?

    use std::fs::{create_dir, write};

    use camino::Utf8PathBuf;
    use tempfile::TempDir;

    use crate::console::Console;
    use crate::options::Options;
    use crate::Result;

    use super::copy_tree;

    /// Test for regression of <https://github.com/sourcefrog/cargo-mutants/issues/450>
    #[test]
    fn copy_tree_with_parent_ignoring_star() -> Result<()> {
        let tmp_dir = TempDir::new().unwrap();
        let tmp = tmp_dir.path();
        write(tmp.join(".gitignore"), "*\n")?;

        let a = Utf8PathBuf::try_from(tmp.join("a")).unwrap();
        create_dir(&a)?;
        write(a.join("Cargo.toml"), "[package]\nname = a")?;
        let src = a.join("src");
        create_dir(&src)?;
        write(src.join("main.rs"), "fn main() {}")?;

        let options = Options::from_arg_strs(["--gitignore=true"]);
        let dest_tmpdir = copy_tree(&a, "a", &options, &Console::new())?;
        let dest = dest_tmpdir.path();
        assert!(dest.join("Cargo.toml").is_file());
        assert!(dest.join("src").is_dir());
        assert!(dest.join("src/main.rs").is_file());

        Ok(())
    }

    /// With `gitignore` set to `true`, but no `.git`, don't exclude anything.
    #[test]
    fn copy_with_gitignore_but_without_git_dir() -> Result<()> {
        let tmp_dir = TempDir::new().unwrap();
        let tmp = Utf8PathBuf::try_from(tmp_dir.path().to_owned()).unwrap();
        write(tmp.join(".gitignore"), "foo\n")?;

        write(tmp.join("Cargo.toml"), "[package]\nname = a")?;
        let src = tmp.join("src");
        create_dir(&src)?;
        write(src.join("main.rs"), "fn main() {}")?;
        write(tmp.join("foo"), "bar")?;

        let options = Options::from_arg_strs(["--gitignore=true"]);
        let dest_tmpdir = copy_tree(&tmp, "a", &options, &Console::new())?;
        let dest = dest_tmpdir.path();
        assert!(
            dest.join("foo").is_file(),
            "foo should be copied because gitignore is not used without .git"
        );

        Ok(())
    }

    /// With `gitignore` set to `true`, in a tree with `.git`, `.gitignore` is respected.
    #[test]
    fn copy_with_gitignore_and_git_dir() -> Result<()> {
        let tmp_dir = TempDir::new().unwrap();
        let tmp = Utf8PathBuf::try_from(tmp_dir.path().to_owned()).unwrap();
        write(tmp.join(".gitignore"), "foo\n")?;
        create_dir(tmp.join(".git"))?;

        write(tmp.join("Cargo.toml"), "[package]\nname = a")?;
        let src = tmp.join("src");
        create_dir(&src)?;
        write(src.join("main.rs"), "fn main() {}")?;
        write(tmp.join("foo"), "bar")?;

        let options = Options::from_arg_strs(["mutants", "--gitignore=true"]);
        let dest_tmpdir = copy_tree(&tmp, "a", &options, &Console::new())?;
        let dest = dest_tmpdir.path();
        assert!(
            !dest.join("foo").is_file(),
            "foo should have been excluded by gitignore"
        );

        Ok(())
    }

    /// With `gitignore` set to `false`, patterns in that file have no effect.
    #[test]
    fn copy_without_gitignore() -> Result<()> {
        let tmp_dir = TempDir::new().unwrap();
        let tmp = Utf8PathBuf::try_from(tmp_dir.path().to_owned()).unwrap();
        write(tmp.join(".gitignore"), "foo\n")?;
        create_dir(tmp.join(".git"))?;

        write(tmp.join("Cargo.toml"), "[package]\nname = a")?;
        let src = tmp.join("src");
        create_dir(&src)?;
        write(src.join("main.rs"), "fn main() {}")?;
        write(tmp.join("foo"), "bar")?;

        let options = Options::from_arg_strs(["mutants", "--gitignore=false"]);
        let dest_tmpdir = copy_tree(&tmp, "a", &options, &Console::new())?;
        let dest = dest_tmpdir.path();
        // gitignore didn't exclude `foo`
        assert!(dest.join("foo").is_file());

        Ok(())
    }

    #[test]
    fn dont_copy_git_dir_or_mutants_out_by_default() -> Result<()> {
        let tmp_dir = TempDir::new().unwrap();
        let tmp = Utf8PathBuf::try_from(tmp_dir.path().to_owned()).unwrap();
        create_dir(tmp.join(".git"))?;
        write(tmp.join(".git/foo"), "bar")?;
        create_dir(tmp.join("mutants.out"))?;
        write(tmp.join("mutants.out/foo"), "bar")?;

        write(tmp.join("Cargo.toml"), "[package]\nname = a")?;
        let src = tmp.join("src");
        create_dir(&src)?;
        write(src.join("main.rs"), "fn main() {}")?;

        let options = Options::from_arg_strs(["mutants"]);
        let dest_tmpdir = copy_tree(&tmp, "a", &options, &Console::new())?;
        let dest = dest_tmpdir.path();
        assert!(!dest.join(".git").is_dir(), ".git should not be copied");
        assert!(
            !dest.join(".git/foo").is_file(),
            ".git/foo should not be copied"
        );
        assert!(
            !dest.join("mutants.out").exists(),
            "mutants.out should not be copied"
        );
        assert!(
            dest.join("Cargo.toml").is_file(),
            "Cargo.toml should be copied"
        );

        Ok(())
    }

    #[test]
    fn copy_git_dir_when_requested() -> Result<()> {
        let tmp_dir = TempDir::new().unwrap();
        let tmp = Utf8PathBuf::try_from(tmp_dir.path().to_owned()).unwrap();
        create_dir(tmp.join(".git"))?;
        write(tmp.join(".git/foo"), "bar")?;
        create_dir(tmp.join("mutants.out"))?;
        write(tmp.join("mutants.out/foo"), "bar")?;

        write(tmp.join("Cargo.toml"), "[package]\nname = a")?;
        let src = tmp.join("src");
        create_dir(&src)?;
        write(src.join("main.rs"), "fn main() {}")?;

        let options = Options::from_arg_strs(["mutants", "--copy-vcs=true"]);
        let dest_tmpdir = copy_tree(&tmp, "a", &options, &Console::new())?;
        let dest = dest_tmpdir.path();
        assert!(dest.join(".git").is_dir(), ".git should be copied");
        assert!(dest.join(".git/foo").is_file(), ".git/foo should be copied");
        assert!(
            !dest.join("mutants.out").exists(),
            "mutants.out should not be copied"
        );
        assert!(
            dest.join("Cargo.toml").is_file(),
            "Cargo.toml should be copied"
        );

        Ok(())
    }
}<|MERGE_RESOLUTION|>--- conflicted
+++ resolved
@@ -25,15 +25,6 @@
 static VCS_DIRS: &[&str] = &[".git", ".hg", ".bzr", ".svn", "_darcs", ".pijul"];
 
 /// Copy a source tree, with some exclusions, to a new temporary directory.
-///
-<<<<<<< HEAD
-/// Regardless, anything matching [SOURCE_EXCLUDE] is excluded.
-=======
-/// If `git` is true, ignore files that are excluded by all the various `.gitignore`
-/// files.
-///
-/// Regardless, anything matching [`SOURCE_EXCLUDE`] is excluded.
->>>>>>> 196e9d2b
 pub fn copy_tree(
     from_path: &Utf8Path,
     name_base: &str,
